import { mkdtempSync, realpathSync } from 'fs';
import { tmpdir } from 'os';
import * as path from 'path';
import { cleanup } from './cleanup';
import { Clobber } from './clobber';
import { IS_TEST_RUN, PROJEN_VERSION } from './common';
import { Component } from './component';
import { Dependencies } from './deps';
import { FileBase } from './file';
import { GitAttributesFile } from './git/gitattributes';
import { AutoApprove, AutoApproveOptions, AutoMergeOptions, GitHub, GitHubOptions, MergifyOptions } from './github';
import { Stale, StaleOptions } from './github/stale';
import { Gitpod } from './gitpod';
import { IgnoreFile } from './ignore-file';
import * as inventory from './inventory';
import { resolveNewProject } from './javascript/render-options';
import { JsonFile } from './json';
import { Projenrc, ProjenrcOptions } from './json/index';
import { Logger, LoggerOptions } from './logger';
import { ObjectFile } from './object-file';
import { NewProjectOptionHints } from './option-hints';
import { ProjectBuild as ProjectBuild } from './project-build';
import { SampleReadme, SampleReadmeProps } from './readme';
import { Task, TaskOptions } from './tasks';
import { Tasks, TasksOptions } from './tasks/tasks';
import { isTruthy } from './util';
import { VsCode, DevContainer } from './vscode';

/**
 * Options for `Project`.
 */
export interface ProjectOptions {
  /**
   * This is the name of your project.
   *
   * @default $BASEDIR
   * @featured
   */
  readonly name: string;

  /**
   * The parent project, if this project is part of a bigger project.
   */
  readonly parent?: Project;

  /**
   * The root directory of the project.
   *
   * Relative to this directory, all files are synthesized.
   *
   * If this project has a parent, this directory is relative to the parent
   * directory and it cannot be the same as the parent or any of it's other
   * sub-projects.
   *
   * @default "."
   */
  readonly outdir?: string;

  /**
   * Configure logging options such as verbosity.
   * @default {}
   */
  readonly logging?: LoggerOptions;

  /**
   * Options for projen's task engine.
   */
  readonly tasksOptions?: TasksOptions;

  /**
   * Generate (once) .projenrc.json (in JSON). Set to `false` in order to disable
   * .projenrc.json generation.
   *
   * @default false
   */
  readonly projenrcJson?: boolean;

  /**
    * Options for .projenrc.json
    * @default - default options
    */
  readonly projenrcJsonOptions?: ProjenrcOptions;

  /**
   * The shell command to use in order to run the projen CLI.
   *
   * Can be used to customize in special environments.
   *
   * @default "npx projen"
   */
  readonly projenCommand?: string;
}

/**
 * Base project
 */
export class Project {
  /**
   * The name of the default task (the task executed when `projen` is run without arguments). Normally
   * this task should synthesize the project files.
   */
  public static readonly DEFAULT_TASK = 'default';

  /**
   * Project name.
   */
  public readonly name: string;

  /**
   * .gitignore
   */
  public readonly gitignore: IgnoreFile;


  /**
   * The .gitattributes file for this repository.
   */
  public readonly gitattributes: GitAttributesFile;


  /**
   * A parent project. If undefined, this is the root project.
   */
  public readonly parent?: Project;

  /**
   * Absolute output directory of this project.
   */
  public readonly outdir: string;

  /**
   * The root project.
   **/
  public readonly root: Project;

  /**
   * Project tasks.
   */
  public readonly tasks: Tasks;

  /**
   * Project dependencies.
   */
  public readonly deps: Dependencies;

  /**
   * Logging utilities.
   */
  public readonly logger: Logger;

  /**
   * The options used when this project is bootstrapped via `projen new`. It
   * includes the original set of options passed to the CLI and also the JSII
   * FQN of the project type.
   */
  public readonly newProject?: NewProject;

  /**
   * The command to use in order to run the projen CLI.
   */
  public readonly projenCommand: string;

  /**
   * This is the "default" task, the one that executes "projen".
   */
  public readonly defaultTask: Task;

  /**
   * Manages the build process of the project.
   */
  public readonly projectBuild: ProjectBuild;

  private readonly _components = new Array<Component>();
  private readonly subprojects = new Array<Project>();
  private readonly tips = new Array<string>();
  private readonly excludeFromCleanup: string[];

  constructor(options: ProjectOptions) {
    this.newProject = resolveNewProject(options);

    this.name = options.name;
    this.parent = options.parent;
    this.excludeFromCleanup = [];
    this.projenCommand = options.projenCommand ?? 'npx projen';

    this.outdir = this.determineOutdir(options.outdir);
    this.root = this.parent ? this.parent.root : this;

    // must happen after this.outdir, this.parent and this.root are initialized
    this.parent?._addSubProject(this);

    // ------------------------------------------------------------------------

    this.gitattributes = new GitAttributesFile(this);
    this.annotateGenerated('/.projen/**'); // contents  of the .projen/ directory are generated by projen
    this.annotateGenerated(`/${this.gitattributes.path}`); // the .gitattributes file itself is generated

    this.gitignore = new IgnoreFile(this, '.gitignore');
    this.gitignore.exclude('node_modules/'); // created by running `npx projen`
    this.gitignore.include(`/${this.gitattributes.path}`);

    // oh no: tasks depends on gitignore so it has to be initialized after
    // smells like dep injectionn but god forbid.
<<<<<<< HEAD
    this.tasks = new Tasks(this, options.tasksOptions);
=======
    this.tasks = new Tasks(this);

    this.defaultTask = this.tasks.addTask(Project.DEFAULT_TASK, {
      description: 'Synthesize project files',
    });

    this.projectBuild = new ProjectBuild(this);

>>>>>>> 5e0855fa
    this.deps = new Dependencies(this);

    this.logger = new Logger(this, options.logging);

    const projenrcJson = options.projenrcJson ?? false;
    if (projenrcJson) {
      new Projenrc(this, options.projenrcJsonOptions);
    }
  }

  /**
   * Returns all the components within this project.
   */
  public get components() {
    return [...this._components];
  }

  /**
   * All files in this project.
   */
  public get files(): FileBase[] {
    const isFile = (c: Component): c is FileBase => c instanceof FileBase;
    return this._components.filter(isFile).sort((f1, f2) => f1.path.localeCompare(f2.path));
  }

  /**
   * Adds a new task to this project. This will fail if the project already has
   * a task with this name.
   *
   * @param name The task name to add
   * @param props Task properties
   */
  public addTask(name: string, props: TaskOptions = { }) {
    return this.tasks.addTask(name, props);
  }

  /**
   * Removes a task from a project.
   *
   * @param name The name of the task to remove.
   *
   * @returns The `Task` that was removed, otherwise `undefined`.
   */
  public removeTask(name: string) {
    return this.tasks.removeTask(name);
  }

  public get buildTask() { return this.projectBuild.buildTask; }
  public get compileTask() { return this.projectBuild.compileTask; }
  public get testTask() { return this.projectBuild.testTask; }
  public get preCompileTask() { return this.projectBuild.preCompileTask; }
  public get postCompileTask() { return this.projectBuild.postCompileTask; }
  public get packageTask() { return this.projectBuild.packageTask; }

  /**
   * Finds a file at the specified relative path within this project and all
   * its subprojects.
   *
   * @param filePath The file path. If this path is relative, it will be resolved
   * from the root of _this_ project.
   * @returns a `FileBase` or undefined if there is no file in that path
   */
  public tryFindFile(filePath: string): FileBase | undefined {
    const absolute = path.isAbsolute(filePath) ? filePath : path.resolve(this.outdir, filePath);
    for (const file of this.files) {
      if (absolute === file.absolutePath) {
        return file;
      }
    }

    for (const child of this.subprojects) {
      const file = child.tryFindFile(absolute);
      if (file) {
        return file;
      }
    }

    return undefined;
  }

  /**
   * Finds a json file by name.
   * @param filePath The file path.
   * @deprecated use `tryFindObjectFile`
   */
  public tryFindJsonFile(filePath: string): JsonFile | undefined {
    const file = this.tryFindObjectFile(filePath);
    if (!file) {
      return undefined;
    }

    if (!(file instanceof JsonFile)) {
      throw new Error(`found file ${filePath} but it is not a JsonFile. got: ${file.constructor.name}`);
    }

    return file;
  }

  /**
   * Finds an object file (like JsonFile, YamlFile, etc.) by name.
   * @param filePath The file path.
   */
  public tryFindObjectFile(filePath: string): ObjectFile | undefined {
    const file = this.tryFindFile(filePath);
    if (!file) {
      return undefined;
    }

    if (!(file instanceof ObjectFile)) {
      throw new Error(`found file ${filePath} but it is not a ObjectFile. got: ${file.constructor.name}`);
    }

    return file;
  }

  /**
   * Prints a "tip" message during synthesis.
   * @param message The message
   * @deprecated - use `project.logger.info(message)` to show messages during synthesis
   */
  public addTip(message: string) {
    this.tips.push(message);
  }

  /**
   * Exclude the matching files from pre-synth cleanup. Can be used when, for example, some
   * source files include the projen marker and we don't want them to be erased during synth.
   *
   * @param globs The glob patterns to match
   */
  public addExcludeFromCleanup(...globs: string[]) {
    this.excludeFromCleanup.push(...globs);
  }

  /**
   * Returns the shell command to execute in order to run a task.
   *
   * By default, this is `npx projen@<version> <task>`
   *
   * @param task The task for which the command is required
   */
  public runTaskCommand(task: Task) {
    return `npx projen@${PROJEN_VERSION} ${task.name}`;
  }

  /**
   * Exclude these files from the bundled package. Implemented by project types based on the
   * packaging mechanism. For example, `NodeProject` delegates this to `.npmignore`.
   *
   * @param _pattern The glob pattern to exclude
   */
  public addPackageIgnore(_pattern: string) {
    // nothing to do at the abstract level
  }

  /**
   * Adds a .gitignore pattern.
   * @param pattern The glob pattern to ignore.
   */
  public addGitIgnore(pattern: string) {
    this.gitignore.addPatterns(pattern);
  }

  /**
   * Consider a set of files as "generated". This method is implemented by
   * derived classes and used for example, to add git attributes to tell GitHub
   * that certain files are generated.
   *
   * @param _glob the glob pattern to match (could be a file path).
   */
  public annotateGenerated(_glob: string): void {
    // nothing to do at the abstract level
  }

  /**
   * Synthesize all project files into `outdir`.
   *
   * 1. Call "this.preSynthesize()"
   * 2. Delete all generated files
   * 3. Synthesize all sub-projects
   * 4. Synthesize all components of this project
   * 5. Call "postSynthesize()" for all components of this project
   * 6. Call "this.postSynthesize()"
   */
  public synth(): void {
    const outdir = this.outdir;
    this.logger.debug('Synthesizing project...');

    this.preSynthesize();

    for (const comp of this._components) {
      comp.preSynthesize();
    }

    // we exclude all subproject directories to ensure that when subproject.synth()
    // gets called below after cleanup(), subproject generated files are left intact
    for (const subproject of this.subprojects) {
      this.addExcludeFromCleanup(subproject.outdir + '/**');
    }

    // delete all generated files before we start synthesizing new ones
    cleanup(outdir, this.excludeFromCleanup);

    for (const subproject of this.subprojects) {
      subproject.synth();
    }

    for (const comp of this._components) {
      comp.synthesize();
    }

    if (!isTruthy(process.env.PROJEN_DISABLE_POST)) {
      for (const comp of this._components) {
        comp.postSynthesize();
      }

      // project-level hook
      this.postSynthesize();
    }

    this.logger.debug('Synthesis complete');
  }

  /**
   * Called before all components are synthesized.
   */
  public preSynthesize() {}

  /**
   * Called after all components are synthesized. Order is *not* guaranteed.
   */
  public postSynthesize() {}

  /**
   * Adds a component to the project.
   * @internal
   */
  public _addComponent(component: Component) {
    this._components.push(component);
  }

  /**
   * Adds a sub-project to this project.
   *
   * This is automatically called when a new project is created with `parent`
   * pointing to this project, so there is no real need to call this manually.
   *
   * @param sub-project The child project to add.
   * @internal
   */
  _addSubProject(subproject: Project) {
    if (subproject.parent !== this) {
      throw new Error('"parent" of child project must be this project');
    }

    // check that `outdir` is exclusive
    for (const p of this.subprojects) {
      if (path.resolve(p.outdir) === path.resolve(subproject.outdir)) {
        throw new Error(`there is already a sub-project with "outdir": ${subproject.outdir}`);
      }
    }

    this.subprojects.push(subproject);
  }

  /**
   * Resolves the project's output directory.
   */
  private determineOutdir(outdirOption?: string) {
    if (this.parent && outdirOption && path.isAbsolute(outdirOption)) {
      throw new Error('"outdir" must be a relative path');
    }

    // if this is a subproject, it is relative to the parent
    if (this.parent) {
      if (!outdirOption) {
        throw new Error('"outdir" must be specified for subprojects');
      }

      return path.resolve(this.parent.outdir, outdirOption);
    }

    // if this is running inside a test and outdir is not explicitly set
    // use a temp directory (unless cwd is aleady under tmp)
    if (IS_TEST_RUN && !outdirOption) {
      const realCwd = realpathSync(process.cwd());
      const realTmp = realpathSync(tmpdir());

      if (realCwd.startsWith(realTmp)) {
        return path.resolve(realCwd, outdirOption ?? '.');
      }

      return mkdtempSync(path.join(tmpdir(), 'projen.'));
    }

    return path.resolve(outdirOption ?? '.');
  }
}


/**
 * Which type of project this is.
 *
 * @deprecated no longer supported at the base project level
 */
export enum ProjectType {
  /**
   * This module may be a either a library or an app.
   */
  UNKNOWN = 'unknown',

  /**
   * This is a library, intended to be published to a package manager and
   * consumed by other projects.
   */
  LIB = 'lib',

  /**
   * This is an app (service, tool, website, etc). Its artifacts are intended to
   * be deployed or published for end-user consumption.
   */
  APP = 'app'
}

/**
 * Information passed from `projen new` to the project object when the project
 * is first created. It is used to generate projenrc files in various languages.
 */
export interface NewProject {
  /**
   * The JSII FQN of the project type.
   */
  readonly fqn: string;

  /**
   * Initial arguments passed to `projen new`.
   */
  readonly args: Record<string, any>;

  /**
   * Project metadata.
   */
  readonly type: inventory.ProjectType;

  /**
   * Include commented out options. Does not apply to projenrc.json files.
   * @default NewProjectOptionHints.FEATURED
   */
  readonly comments: NewProjectOptionHints;
}

/**
 * Options for `GitHubProject`.
 */
export interface GitHubProjectOptions extends ProjectOptions {
  /**
   * Add a Gitpod development environment
   *
   * @default false
   */
  readonly gitpod?: boolean;

  /**
   * Enable VSCode integration.
   *
   * Enabled by default for root projects. Disabled for non-root projects.
   *
   * @default true
   */
  readonly vscode?: boolean;

  /**
   * Enable GitHub integration.
   *
   * Enabled by default for root projects. Disabled for non-root projects.
   *
   * @default true
   */
  readonly github?: boolean;

  /**
   * Options for GitHub integration
   *
   * @default - see GitHubOptions
   */
  readonly githubOptions?: GitHubOptions;

  /**
   * Whether mergify should be enabled on this repository or not.
   *
   * @default true
   * @deprecated use `githubOptions.mergify` instead
   */
  readonly mergify?: boolean;

  /**
   * Options for mergify
   *
   * @default - default options
   * @deprecated use `githubOptions.mergifyOptions` instead
   */
  readonly mergifyOptions?: MergifyOptions;

  /**
   * Add a VSCode development environment (used for GitHub Codespaces)
   *
   * @default false
   */
  readonly devContainer?: boolean;

  /**
   * Add a `clobber` task which resets the repo to origin.
   * @default true
   */
  readonly clobber?: boolean;

  /**
   * The README setup.
   *
   * @default - { filename: 'README.md', contents: '# replace this' }
   * @example "{ filename: 'readme.md', contents: '# title' }"
   */
  readonly readme?: SampleReadmeProps;

  /**
   * Which type of project this is (library/app).
   * @default ProjectType.UNKNOWN
   * @deprecated no longer supported at the base project level
   */
  readonly projectType?: ProjectType;

  /**
   * Enable and configure the 'auto approve' workflow.
   * @default - auto approve is disabled
   */
  readonly autoApproveOptions?: AutoApproveOptions;

  /**
   * Configure options for automatic merging on GitHub. Has no effect if
   * `github.mergify` is set to false.
   *
   * @default - see defaults in `AutoMergeOptions`
   */
  readonly autoMergeOptions?: AutoMergeOptions;

  /**
   * Auto-close stale issues and pull requests. To disable set `stale` to `false`.
   *
   * @default - see defaults in `StaleOptions`
   */
  readonly staleOptions?: StaleOptions;

  /**
   * Auto-close of stale issues and pull request. See `staleOptions` for options.
   *
   * @default true
   */
  readonly stale?: boolean;
}

/**
 * GitHub-based project.
 *
 * @deprecated This is a *temporary* class. At the moment, our base project
 * types such as `NodeProject` and `JavaProject` are derived from this, but we
 * want to be able to use these project types outside of GitHub as well. One of
 * the next steps to address this is to abstract workflows so that different
 * "engines" can be used to implement our CI/CD solutions.
 */
export class GitHubProject extends Project {
  /**
   * Access all github components.
   *
   * This will be `undefined` for subprojects.
   */
  public readonly github: GitHub | undefined;

  /**
   * Access all VSCode components.
   *
   * This will be `undefined` for subprojects.
   */
  public readonly vscode: VsCode | undefined;

  /**
   * Access for Gitpod
   *
   * This will be `undefined` if gitpod boolean is false
   */
  public readonly gitpod: Gitpod | undefined;

  /**
   * Access for .devcontainer.json (used for GitHub Codespaces)
   *
   * This will be `undefined` if devContainer boolean is false
   */
  public readonly devContainer: DevContainer | undefined;

  /*
   * Which project type this is.
   *
   * @deprecated
   */
  public readonly projectType: ProjectType;

  /**
   * Auto approve set up for this project.
   */
  public readonly autoApprove?: AutoApprove;

  constructor(options: GitHubProjectOptions) {
    super(options);

    this.projectType = options.projectType ?? ProjectType.UNKNOWN;
    // we only allow these global services to be used in root projects
    const github = options.github ?? (this.parent ? false : true);
    this.github = github ? new GitHub(this, {
      mergify: options.mergify,
      mergifyOptions: options.mergifyOptions,
      ...options.githubOptions,
    }) : undefined;

    const vscode = options.vscode ?? (this.parent ? false : true);
    this.vscode = vscode ? new VsCode(this) : undefined;

    this.gitpod = options.gitpod ? new Gitpod(this) : undefined;
    this.devContainer = options.devContainer ? new DevContainer(this) : undefined;

    if (options.clobber ?? true) {
      new Clobber(this);
    }

    new SampleReadme(this, options.readme);

    if (options.autoApproveOptions && this.github) {
      this.autoApprove = new AutoApprove(this.github, options.autoApproveOptions);
    }

    const stale = options.stale ?? true;
    if (stale && this.github) {
      new Stale(this.github, options.staleOptions);
    }
  }

  /**
   * Marks the provided file(s) as being generated. This is achieved using the
   * github-linguist attributes. Generated files do not count against the
   * repository statistics and language breakdown.
   *
   * @param glob the glob pattern to match (could be a file path).
   *
   * @see https://github.com/github/linguist/blob/master/docs/overrides.md
   */
  public annotateGenerated(glob: string): void {
    this.gitattributes.addAttributes(glob, 'linguist-generated');
  }
}<|MERGE_RESOLUTION|>--- conflicted
+++ resolved
@@ -201,10 +201,7 @@
 
     // oh no: tasks depends on gitignore so it has to be initialized after
     // smells like dep injectionn but god forbid.
-<<<<<<< HEAD
     this.tasks = new Tasks(this, options.tasksOptions);
-=======
-    this.tasks = new Tasks(this);
 
     this.defaultTask = this.tasks.addTask(Project.DEFAULT_TASK, {
       description: 'Synthesize project files',
@@ -212,7 +209,6 @@
 
     this.projectBuild = new ProjectBuild(this);
 
->>>>>>> 5e0855fa
     this.deps = new Dependencies(this);
 
     this.logger = new Logger(this, options.logging);
